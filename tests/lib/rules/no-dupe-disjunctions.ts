import { RuleTester } from "eslint"
import rule from "../../../lib/rules/no-dupe-disjunctions"

const tester = new RuleTester({
    parserOptions: {
        ecmaVersion: 2020,
        sourceType: "module",
    },
})

tester.run("no-dupe-disjunctions", rule as any, {
    valid: [
<<<<<<< HEAD
        String.raw`/^\s*(eslint-(?:en|dis)able)(?:\s+(\S|\S[\s\S]*\S))?\s*$/u`,
        `/a|b/`,
        `/(a|b)/`,
        `/(?:a|b)/`,
        `/((?:ab|ba)|(?:ba|ac))/`,
        `/(?:js|json)$/`,
        `/(?:js|jso?n?)$/`,
        `/(?:js|json)abc/`,
        `/(?:js|json)?abc/`,
        `/(?:yml|ya?ml)$/`,
        `/(?:yml|ya?ml)/`,
        `/<("[^"]*"|'[^']*'|[^'">])*>/g`,
        String.raw`/b+(?:\w+|[+-]?\d+)/`,
=======
        ...[
            String.raw`/^\s*(eslint-(?:en|dis)able)(?:\s+(\S|\S[\s\S]*\S))?\s*$/u`,
            `/a|b/`,
            `/(a|b)/`,
            `/(?:a|b)/`,
            `/((?:ab|ba)|(?:ba|ac))/`,
            `/(?:js|json)$/`,
            `/(?:js|jso?n?)$/`,
            `/(?:js|json)abc/`,
            `/(?:js|json)?abc/`,
            `/(?:yml|ya?ml)$/`,
            `/(?:yml|ya?ml)/`,
        ].reduce(
            (acc, x) =>
                acc.concat(x, {
                    code: x,
                    options: [{ disallowNeverMatch: true }],
                }),
            [] as (RuleTester.ValidTestCase | string)[],
        ),
        `/(?:(a)|(a))/`,
        `/(?:a|ab)/`,
        `/(?:.|a|b)/`,
        {
            code: `/<("[^"]*"|'[^']*'|[^'">])*>/g`,
            options: [{ disallowNeverMatch: true }],
        },
        {
            code: String.raw`/A+_|A*_/`,
            options: [{ disallowNeverMatch: true }],
        },
        {
            code: String.raw`/(?:A+|A*)_/`,
            options: [{ disallowNeverMatch: true }],
        },
        {
            code: String.raw`/\d*\.\d+_|\d+\.\d*_/`,
            options: [{ disallowNeverMatch: true }],
        },
        {
            code: String.raw`/\d*\.\d+|\d+\.\d*/`,
            options: [{ disallowNeverMatch: true }],
        },
        {
            code: String.raw`/(?:\d*\.\d+|\d+\.\d*)_/`,
            options: [{ disallowNeverMatch: true }],
        },
>>>>>>> 920678e6
    ],
    invalid: [
        {
            code: `/a|a/`,
            errors: [
                {
                    message:
                        "Unexpected duplicate alternative. This alternative can be removed.",
                    line: 1,
                    column: 4,
                    endLine: 1,
                    endColumn: 5,
                },
            ],
        },
        {
            code: `/(a|a)/`,
            errors: [
                {
                    message:
                        "Unexpected duplicate alternative. This alternative can be removed.",
                    line: 1,
                    column: 5,
                    endLine: 1,
                    endColumn: 6,
                },
            ],
        },
        {
            code: `/(?:a|a)/`,
            errors: [
                {
                    message:
                        "Unexpected duplicate alternative. This alternative can be removed.",
                    line: 1,
                    column: 7,
                    endLine: 1,
                    endColumn: 8,
                },
            ],
        },
        {
            code: `/(?=a|a)/`,
            errors: [
                {
                    message:
                        "Unexpected duplicate alternative. This alternative can be removed.",
                    line: 1,
                    column: 7,
                    endLine: 1,
                    endColumn: 8,
                },
            ],
        },
        {
            code: `/(?<=a|a)/`,
            errors: [
                {
                    message:
                        "Unexpected duplicate alternative. This alternative can be removed.",
                    line: 1,
                    column: 8,
                    endLine: 1,
                    endColumn: 9,
                },
            ],
        },
        {
            code: `/(?:[ab]|[ab])/`,
            errors: [
                "Unexpected duplicate alternative. This alternative can be removed.",
            ],
        },
        {
            code: `/(?:[ab]|[ba])/`,
            errors: [
                "Unexpected duplicate alternative. This alternative can be removed.",
            ],
        },
        {
            code: String.raw`/(?:[\da-z]|[a-z\d])/`,
            errors: [
                "Unexpected duplicate alternative. This alternative can be removed.",
            ],
        },
        {
            code: `/((?:ab|ba)|(?:ab|ba))/`,
            errors: [
                "Unexpected duplicate alternative. This alternative can be removed.",
            ],
        },
        {
            code: `/((?:ab|ba)|(?:ba|ab))/`,
            errors: [
                "Unexpected duplicate alternative. This alternative can be removed.",
            ],
        },
        {
            code: `/(?:(a)|(a))/`,
            errors: [
                "Unexpected duplicate alternative. This alternative can be removed. Careful! This alternative contains capturing groups which might be difficult to remove.",
            ],
        },
        {
            code: `/(?:a|ab)/`,
            errors: [
                "Unexpected useless alternative. This alternative is already covered by 'a' and can be removed.",
            ],
        },
        {
            code: `/(?:.|a|b)/`,
            errors: [
                {
                    message:
                        "Unexpected useless alternative. This alternative is a strict subset of '.' and can be removed.",
                    line: 1,
                    column: 7,
                    endLine: 1,
                    endColumn: 8,
                },
                {
                    message:
                        "Unexpected useless alternative. This alternative is a strict subset of '.' and can be removed.",
                    line: 1,
                    column: 9,
                    endLine: 1,
                    endColumn: 10,
                },
            ],
        },
        {
            code: `/.|abc/`,
            errors: [
                "Unexpected useless alternative. This alternative is already covered by '.' and can be removed.",
            ],
        },
        {
            code: `/a|abc/`,
            errors: [
                "Unexpected useless alternative. This alternative is already covered by 'a' and can be removed.",
            ],
        },
        {
            code: String.raw`/\w|abc|123|_|[A-Z]|\$| /`,
            errors: [
                {
                    message:
                        "Unexpected useless alternative. This alternative is already covered by '\\w' and can be removed.",
                    column: 5,
                },
                {
                    message:
                        "Unexpected useless alternative. This alternative is already covered by '\\w' and can be removed.",
                    column: 9,
                },
                {
                    message:
                        "Unexpected useless alternative. This alternative is a strict subset of '\\w' and can be removed.",
                    column: 13,
                },
                {
                    message:
                        "Unexpected useless alternative. This alternative is a strict subset of '\\w' and can be removed.",
                    column: 15,
                },
            ],
        },
        {
            code: String.raw`/\W|abc|123|_|[A-Z]|\$| /`,
            errors: [
                {
                    message:
                        "Unexpected useless alternative. This alternative is a strict subset of '\\W' and can be removed.",
                    column: 21,
                },
                {
                    message:
                        "Unexpected useless alternative. This alternative is a strict subset of '\\W' and can be removed.",
                    column: 24,
                },
            ],
        },
        {
            code: String.raw`/\s|abc|123|_|[A-Z]|\$| /`,
            errors: [
                {
                    message:
                        "Unexpected useless alternative. This alternative is a strict subset of '\\s' and can be removed.",
                    column: 24,
                },
            ],
        },
        {
            code: String.raw`/\S|abc|123|_|[A-Z]|\$| /`,
            errors: [
                {
                    message:
                        "Unexpected useless alternative. This alternative is already covered by '\\S' and can be removed.",
                    column: 5,
                },
                {
                    message:
                        "Unexpected useless alternative. This alternative is already covered by '\\S' and can be removed.",
                    column: 9,
                },
                {
                    message:
                        "Unexpected useless alternative. This alternative is a strict subset of '\\S' and can be removed.",
                    column: 13,
                },
                {
                    message:
                        "Unexpected useless alternative. This alternative is a strict subset of '\\S' and can be removed.",
                    column: 15,
                },
                {
                    message:
                        "Unexpected useless alternative. This alternative is a strict subset of '\\S' and can be removed.",
                    column: 21,
                },
            ],
        },
        {
            code: String.raw`/[^\S]|abc|123|_|[A-Z]|\$| /`,
            errors: [
                {
                    message:
                        "Unexpected useless alternative. This alternative is a strict subset of '[^\\S]' and can be removed.",
                    column: 27,
                },
            ],
        },
        {
            code: String.raw`/[^\r]|./`,
            errors: [
                "Unexpected useless alternative. This alternative is a strict subset of '[^\\r]' and can be removed.",
            ],
        },
        {
            code: String.raw`/\s|\S|./`,
            errors: [
                "Unexpected useless alternative. This alternative is a strict subset of '\\s|\\S' and can be removed.",
            ],
        },
        {
            code: `/(?:ya?ml|yml)$/`,
            errors: [
                "Unexpected useless alternative. This alternative is a strict subset of 'ya?ml' and can be removed.",
            ],
        },
        {
            code: `/(?:ya?ml|yml)/`,
            errors: [
                "Unexpected useless alternative. This alternative is a strict subset of 'ya?ml' and can be removed.",
            ],
        },
        {
            code: String.raw`/(?:\p{Lu}\p{L}*|[A-Z]\w*):/u`,
            options: [{ report: "all" }],
            errors: [
                "Unexpected overlap. This alternative overlaps with '\\p{Lu}\\p{L}*'. The overlap is '[A-Z][A-Za-z]*'.",
            ],
        },
        {
            code: String.raw`/(?:\p{Lu}\p{L}*|[A-Z]\w*)/u`,
            errors: [
                "Unexpected useless alternative. This alternative is already covered by '\\p{Lu}\\p{L}*' and can be removed.",
            ],
        },
        {
            code: String(/b+(?:\w+|[+-]?\d+)/),
            options: [{ report: "all" }],
            errors: [
                "Unexpected overlap. This alternative overlaps with '\\w+'. The overlap is '\\d+'.",
            ],
        },
        {
            code: String(/FOO|foo(?:bar)?/i),
            errors: [
                "Unexpected useless alternative. This alternative is already covered by 'FOO' and can be removed.",
            ],
        },
        {
            code: String(/foo(?:bar)?|foo/),
            errors: [
                "Unexpected useless alternative. This alternative is a strict subset of 'foo(?:bar)?' and can be removed.",
            ],
        },
        {
            code: String(/(?=[\t ]+[\S]{1,}|[\t ]+['"][\S]|[\t ]+$|$)/),
            errors: [
                "Unexpected useless alternative. This alternative is a strict subset of '[\\t ]+[\\S]{1,}' and can be removed.",
            ],
        },
        {
            code: String(/\w+(?:\s+(?:\S+|"[^"]*"))*/),
            errors: [
                `Unexpected overlap. This alternative overlaps with '\\S+'. The overlap is '"[^\\s"]*"'. This ambiguity is likely to cause exponential backtracking.`,
            ],
        },
        {
            code: String(/\b(?:\d|foo|\w+)\b/),
            options: [{ report: "interesting" }],
            errors: [
                "Unexpected superset. This alternative is a superset of '\\d|foo'. It might be possible to remove the other alternative(s).",
            ],
        },
        {
            code: String(/\d|[a-z]|_|\w/i),
            errors: [
                "Unexpected useless alternative. This alternative is a strict subset of '\\d|[a-z]|_' and can be removed.",
            ],
        },
    ],
})<|MERGE_RESOLUTION|>--- conflicted
+++ resolved
@@ -10,7 +10,6 @@
 
 tester.run("no-dupe-disjunctions", rule as any, {
     valid: [
-<<<<<<< HEAD
         String.raw`/^\s*(eslint-(?:en|dis)able)(?:\s+(\S|\S[\s\S]*\S))?\s*$/u`,
         `/a|b/`,
         `/(a|b)/`,
@@ -24,55 +23,11 @@
         `/(?:yml|ya?ml)/`,
         `/<("[^"]*"|'[^']*'|[^'">])*>/g`,
         String.raw`/b+(?:\w+|[+-]?\d+)/`,
-=======
-        ...[
-            String.raw`/^\s*(eslint-(?:en|dis)able)(?:\s+(\S|\S[\s\S]*\S))?\s*$/u`,
-            `/a|b/`,
-            `/(a|b)/`,
-            `/(?:a|b)/`,
-            `/((?:ab|ba)|(?:ba|ac))/`,
-            `/(?:js|json)$/`,
-            `/(?:js|jso?n?)$/`,
-            `/(?:js|json)abc/`,
-            `/(?:js|json)?abc/`,
-            `/(?:yml|ya?ml)$/`,
-            `/(?:yml|ya?ml)/`,
-        ].reduce(
-            (acc, x) =>
-                acc.concat(x, {
-                    code: x,
-                    options: [{ disallowNeverMatch: true }],
-                }),
-            [] as (RuleTester.ValidTestCase | string)[],
-        ),
-        `/(?:(a)|(a))/`,
-        `/(?:a|ab)/`,
-        `/(?:.|a|b)/`,
-        {
-            code: `/<("[^"]*"|'[^']*'|[^'">])*>/g`,
-            options: [{ disallowNeverMatch: true }],
-        },
-        {
-            code: String.raw`/A+_|A*_/`,
-            options: [{ disallowNeverMatch: true }],
-        },
-        {
-            code: String.raw`/(?:A+|A*)_/`,
-            options: [{ disallowNeverMatch: true }],
-        },
-        {
-            code: String.raw`/\d*\.\d+_|\d+\.\d*_/`,
-            options: [{ disallowNeverMatch: true }],
-        },
-        {
-            code: String.raw`/\d*\.\d+|\d+\.\d*/`,
-            options: [{ disallowNeverMatch: true }],
-        },
-        {
-            code: String.raw`/(?:\d*\.\d+|\d+\.\d*)_/`,
-            options: [{ disallowNeverMatch: true }],
-        },
->>>>>>> 920678e6
+        String.raw`/A+_|A*_/`,
+        String.raw`/(?:A+|A*)_/`,
+        String.raw`/\d*\.\d+_|\d+\.\d*_/`,
+        String.raw`/\d*\.\d+|\d+\.\d*/`,
+        String.raw`/(?:\d*\.\d+|\d+\.\d*)_/`,
     ],
     invalid: [
         {
