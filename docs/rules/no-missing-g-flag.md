--- conflicted
+++ resolved
@@ -50,11 +50,7 @@
 }
 ```
 
-<<<<<<< HEAD
-- `strictTypes` ... If `true`, strictly check the type of object to determine if the regex instance was used in `matchAll()` and `replaceAll()`. Default is `true`.
-=======
 - `strictTypes` ... If `true`, strictly check the type of object to determine if the regex instance was used in `matchAll()` and `replaceAll()`. Default is `true`.\
->>>>>>> c87db447
   This option is always on when using TypeScript.
 
 ## :books: Further reading
