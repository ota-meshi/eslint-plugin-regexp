--- conflicted
+++ resolved
@@ -14,7 +14,6 @@
 
 ## Possible Errors
 
-<<<<<<< HEAD
 | Name                                                                            | Description                                                                             | 💼 | ⚠️ | 🔧 | 💡 |
 | :------------------------------------------------------------------------------ | :-------------------------------------------------------------------------------------- | :- | :- | :- | :- |
 | [no-contradiction-with-assertion](no-contradiction-with-assertion.md)           | disallow elements that contradict assertions                                            |    |    |    | 💡 |
@@ -28,6 +27,7 @@
 | [no-escape-backspace](no-escape-backspace.md)                                   | disallow escape backspace (`[\b]`)                                                      | ✅  |    |    |    |
 | [no-invalid-regexp](no-invalid-regexp.md)                                       | disallow invalid regular expression strings in `RegExp` constructors                    | ✅  |    |    |    |
 | [no-lazy-ends](no-lazy-ends.md)                                                 | disallow lazy quantifiers at the end of an expression                                   |    | ✅  |    |    |
+| [no-misleading-capturing-group](no-misleading-capturing-group.md)               | disallow capturing groups that do not behave as one would expect                        |    |    |    | 💡 |
 | [no-misleading-unicode-character](no-misleading-unicode-character.md)           | disallow multi-code-point characters in character classes and quantifiers               |    |    | 🔧 | 💡 |
 | [no-missing-g-flag](no-missing-g-flag.md)                                       | disallow missing `g` flag in patterns used in `String#matchAll` and `String#replaceAll` |    |    | 🔧 |    |
 | [no-optional-assertion](no-optional-assertion.md)                               | disallow optional assertions                                                            | ✅  |    |    |    |
@@ -38,32 +38,6 @@
 | [no-useless-backreference](no-useless-backreference.md)                         | disallow useless backreferences in regular expressions                                  | ✅  |    |    |    |
 | [no-useless-dollar-replacements](no-useless-dollar-replacements.md)             | disallow useless `$` replacements in replacement string                                 | ✅  |    |    |    |
 | [strict](strict.md)                                                             | disallow not strictly valid regular expressions                                         | ✅  |    | 🔧 | 💡 |
-=======
-| Rule ID | Description |    |
-|:--------|:------------|:---|
-| [regexp/no-contradiction-with-assertion](./no-contradiction-with-assertion.md) | disallow elements that contradict assertions |  |
-| [regexp/no-control-character](./no-control-character.md) | disallow control characters |  |
-| [regexp/no-dupe-disjunctions](./no-dupe-disjunctions.md) | disallow duplicate disjunctions | :star: |
-| [regexp/no-empty-alternative](./no-empty-alternative.md) | disallow alternatives without elements | :star: |
-| [regexp/no-empty-capturing-group](./no-empty-capturing-group.md) | disallow capturing group that captures empty. | :star: |
-| [regexp/no-empty-character-class](./no-empty-character-class.md) | disallow character classes that match no characters |  |
-| [regexp/no-empty-group](./no-empty-group.md) | disallow empty group | :star: |
-| [regexp/no-empty-lookarounds-assertion](./no-empty-lookarounds-assertion.md) | disallow empty lookahead assertion or empty lookbehind assertion | :star: |
-| [regexp/no-escape-backspace](./no-escape-backspace.md) | disallow escape backspace (`[\b]`) | :star: |
-| [regexp/no-invalid-regexp](./no-invalid-regexp.md) | disallow invalid regular expression strings in `RegExp` constructors | :star: |
-| [regexp/no-lazy-ends](./no-lazy-ends.md) | disallow lazy quantifiers at the end of an expression | :star: |
-| [regexp/no-misleading-capturing-group](./no-misleading-capturing-group.md) | disallow capturing groups that do not behave as one would expect |  |
-| [regexp/no-misleading-unicode-character](./no-misleading-unicode-character.md) | disallow multi-code-point characters in character classes and quantifiers | :wrench: |
-| [regexp/no-missing-g-flag](./no-missing-g-flag.md) | disallow missing `g` flag in patterns used in `String#matchAll` and `String#replaceAll` | :wrench: |
-| [regexp/no-optional-assertion](./no-optional-assertion.md) | disallow optional assertions | :star: |
-| [regexp/no-potentially-useless-backreference](./no-potentially-useless-backreference.md) | disallow backreferences that reference a group that might not be matched | :star: |
-| [regexp/no-super-linear-backtracking](./no-super-linear-backtracking.md) | disallow exponential and polynomial backtracking | :star::wrench: |
-| [regexp/no-super-linear-move](./no-super-linear-move.md) | disallow quantifiers that cause quadratic moves |  |
-| [regexp/no-useless-assertions](./no-useless-assertions.md) | disallow assertions that are known to always accept (or reject) | :star: |
-| [regexp/no-useless-backreference](./no-useless-backreference.md) | disallow useless backreferences in regular expressions | :star: |
-| [regexp/no-useless-dollar-replacements](./no-useless-dollar-replacements.md) | disallow useless `$` replacements in replacement string | :star: |
-| [regexp/strict](./strict.md) | disallow not strictly valid regular expressions | :star::wrench: |
->>>>>>> 05b64751
 
 ## Best Practices
 
