---
pageClass: "rule-details"
sidebarDepth: 0
title: "regexp/prefer-lookaround"
description: "prefer lookarounds over capturing group that do not replace"
since: "v1.2.0"
---
# regexp/prefer-lookaround

🔧 This rule is automatically fixable by the [`--fix` CLI option](https://eslint.org/docs/latest/user-guide/command-line-interface#--fix).

<!-- end auto-generated rule header -->

> prefer lookarounds over capturing group that do not replace

## :book: Rule Details

This rule reports string replacement using capturing groups that can be replaced with lookaround assertions.

<eslint-code-block fix>

```js
/* eslint regexp/prefer-lookaround: "error" */

/* ✓ GOOD */
var str = 'JavaScript'.replace(/Java(?=Script)/g, 'Type')

/* ✗ BAD */
var str = 'JavaScript'.replace(/Java(Script)/g, 'Type$1')
```

</eslint-code-block>

## :wrench: Options

```json
{
  "regexp/prefer-lookaround": ["error", {
      "strictTypes": true
  }]
}
```

<<<<<<< HEAD
- `strictTypes` ... If `true`, strictly check the type of object to determine if the regex instance was used in `replace()` and `replaceAll()`. Default is `true`.
=======
- `strictTypes` ... If `true`, strictly check the type of object to determine if the regex instance was used in `replace()` and `replaceAll()`. Default is `true`.\
>>>>>>> c87db447
  This option is always on when using TypeScript.

## :rocket: Version

This rule was introduced in eslint-plugin-regexp v1.2.0

## :mag: Implementation

- [Rule source](https://github.com/ota-meshi/eslint-plugin-regexp/blob/master/lib/rules/prefer-lookaround.ts)
- [Test source](https://github.com/ota-meshi/eslint-plugin-regexp/blob/master/tests/lib/rules/prefer-lookaround.ts)<|MERGE_RESOLUTION|>--- conflicted
+++ resolved
@@ -41,11 +41,7 @@
 }
 ```
 
-<<<<<<< HEAD
-- `strictTypes` ... If `true`, strictly check the type of object to determine if the regex instance was used in `replace()` and `replaceAll()`. Default is `true`.
-=======
 - `strictTypes` ... If `true`, strictly check the type of object to determine if the regex instance was used in `replace()` and `replaceAll()`. Default is `true`.\
->>>>>>> c87db447
   This option is always on when using TypeScript.
 
 ## :rocket: Version
