---
pageClass: "rule-details"
sidebarDepth: 0
title: "regexp/no-escape-backspace"
description: "disallow escape backspace (`[\\b]`)"
since: "v0.1.0"
---
# regexp/no-escape-backspace

💼 This rule is enabled in the ✅ `recommended` config.

<!-- end auto-generated rule header -->

> disallow escape backspace (`[\b]`)

## :book: Rule Details

<<<<<<< HEAD
This rule reports `[\b]`.
=======
This rule reports `[\b]`.\
>>>>>>> c87db447
The word boundaries (`\b`) and the escape backspace (`[\b]`) are indistinguishable at a glance. This rule does not allow backspace (`[\b]`). Use unicode escapes (`\u0008`) instead.

<eslint-code-block>

```js
/* eslint regexp/no-escape-backspace: "error" */

/* ✓ GOOD */
var foo = /\b/;
var foo = /\u0008/;
var foo = /\cH/;
var foo = /\x08/;

/* ✗ BAD */
var foo = /[\b]/;
```

</eslint-code-block>

## :wrench: Options

Nothing.

## :rocket: Version

This rule was introduced in eslint-plugin-regexp v0.1.0

## :mag: Implementation

- [Rule source](https://github.com/ota-meshi/eslint-plugin-regexp/blob/master/lib/rules/no-escape-backspace.ts)
- [Test source](https://github.com/ota-meshi/eslint-plugin-regexp/blob/master/tests/lib/rules/no-escape-backspace.ts)<|MERGE_RESOLUTION|>--- conflicted
+++ resolved
@@ -15,11 +15,7 @@
 
 ## :book: Rule Details
 
-<<<<<<< HEAD
-This rule reports `[\b]`.
-=======
 This rule reports `[\b]`.\
->>>>>>> c87db447
 The word boundaries (`\b`) and the escape backspace (`[\b]`) are indistinguishable at a glance. This rule does not allow backspace (`[\b]`). Use unicode escapes (`\u0008`) instead.
 
 <eslint-code-block>
