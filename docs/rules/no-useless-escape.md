--- conflicted
+++ resolved
@@ -17,11 +17,7 @@
 
 ## :book: Rule Details
 
-<<<<<<< HEAD
-This rule reports unnecessary escape characters in RegExp.
-=======
 This rule reports unnecessary escape characters in RegExp.\
->>>>>>> c87db447
 You may be able to find another mistake by finding unnecessary escapes.
 
 <eslint-code-block fix>
